# -*- coding: utf-8 -*-
#
# Licensed to the Apache Software Foundation (ASF) under one
# or more contributor license agreements.  See the NOTICE file
# distributed with this work for additional information
# regarding copyright ownership.  The ASF licenses this file
# to you under the Apache License, Version 2.0 (the
# "License"); you may not use this file except in compliance
# with the License.  You may obtain a copy of the License at
#
#   http://www.apache.org/licenses/LICENSE-2.0
#
# Unless required by applicable law or agreed to in writing,
# software distributed under the License is distributed on an
# "AS IS" BASIS, WITHOUT WARRANTIES OR CONDITIONS OF ANY
# KIND, either express or implied.  See the License for the
# specific language governing permissions and limitations
# under the License.

from setuptools import setup, find_packages, Command
from setuptools.command.test import test as TestCommand

import imp
import logging
import os
import sys
import subprocess

logger = logging.getLogger(__name__)

# Kept manually in sync with airflow.__version__
version = imp.load_source(
    'airflow.version', os.path.join('airflow', 'version.py')).version

PY3 = sys.version_info[0] == 3


# See LEGAL-362
def verify_gpl_dependency():
    # The Read the Docs build environment [1] does a pip install of Airflow which cannot
    # be overridden with custom environment variables, so we detect the READTHEDOCS env
    # var they provide to set the env var that avoids the GPL dependency on install when
    # building the docs site.
    # [1]: http://docs.readthedocs.io/en/latest/builds.html#build-environment
    if os.getenv("READTHEDOCS") == "True":
        os.environ["SLUGIFY_USES_TEXT_UNIDECODE"] = "yes"

    if (not os.getenv("AIRFLOW_GPL_UNIDECODE")
            and not os.getenv("SLUGIFY_USES_TEXT_UNIDECODE") == "yes"):
        raise RuntimeError("By default one of Airflow's dependencies installs a GPL "
                           "dependency (unidecode). To avoid this dependency set "
                           "SLUGIFY_USES_TEXT_UNIDECODE=yes in your environment when you "
                           "install or upgrade Airflow. To force installing the GPL "
                           "version set AIRFLOW_GPL_UNIDECODE")


class Tox(TestCommand):
    user_options = [('tox-args=', None, "Arguments to pass to tox")]

    def initialize_options(self):
        TestCommand.initialize_options(self)
        self.tox_args = ''

    def finalize_options(self):
        TestCommand.finalize_options(self)
        self.test_args = []
        self.test_suite = True

    def run_tests(self):
        # import here, cause outside the eggs aren't loaded
        import tox
        errno = tox.cmdline(args=self.tox_args.split())
        sys.exit(errno)


class CleanCommand(Command):
    """Custom clean command to tidy up the project root."""
    user_options = []

    def initialize_options(self):
        pass

    def finalize_options(self):
        pass

    def run(self):
        os.system('rm -vrf ./build ./dist ./*.pyc ./*.tgz ./*.egg-info')


class CompileAssets(Command):
    """
    Custom compile assets command to compile and build the frontend
    assets using npm and webpack.
    """
    user_options = []

    def initialize_options(self):
        pass

    def finalize_options(self):
        pass

    def run(self):
        subprocess.call('./airflow/www_rbac/compile_assets.sh')


def git_version(version):
    """
    Return a version to identify the state of the underlying git repo. The version will
    indicate whether the head of the current git-backed working directory is tied to a
    release tag or not : it will indicate the former with a 'release:{version}' prefix
    and the latter with a 'dev0' prefix. Following the prefix will be a sha of the current
    branch head. Finally, a "dirty" suffix is appended to indicate that uncommitted
    changes are present.
    """
    repo = None
    try:
        import git
        repo = git.Repo('.git')
    except ImportError:
        logger.warning('gitpython not found: Cannot compute the git version.')
        return ''
    except Exception as e:
        logger.warning('Cannot compute the git version. {}'.format(e))
        return ''
    if repo:
        sha = repo.head.commit.hexsha
        if repo.is_dirty():
            return '.dev0+{sha}.dirty'.format(sha=sha)
        # commit is clean
        return '.release:{version}+{sha}'.format(version=version, sha=sha)
    else:
        return 'no_git_version'


def write_version(filename=os.path.join(*['airflow',
                                          'git_version'])):
    text = "{}".format(git_version(version))
    with open(filename, 'w') as a:
        a.write(text)


async_packages = [
    'greenlet>=0.4.9',
    'eventlet>= 0.9.7',
    'gevent>=0.13'
]
athena = ['PyAthena>=1.1.0']
atlas = ['atlasclient>=0.1.2']
azure_blob_storage = ['azure-storage>=0.34.0']
azure_data_lake = [
    'azure-mgmt-resource==1.2.2',
    'azure-mgmt-datalake-store==0.4.0',
    'azure-datalake-store==0.0.19'
]
cassandra = ['cassandra-driver>=3.13.0']
celery = [
    'celery>=4.1.1, <4.2.0',
    'flower>=0.7.3, <1.0'
]
cgroups = [
    'cgroupspy>=0.1.4',
]
# major update coming soon, clamp to 0.x
cloudant = ['cloudant>=0.5.9,<2.0']
crypto = ['cryptography>=0.9.3']
dask = [
    'distributed>=1.17.1, <2'
]
databricks = ['requests>=2.5.1, <3']
datadog = ['datadog>=0.14.0']
doc = [
    'mock',
    'sphinx>=1.2.3',
    'sphinx-argparse>=0.1.13',
    'sphinx-rtd-theme>=0.1.6',
    'Sphinx-PyPI-upload>=0.2.1'
]
docker = ['docker>=2.0.0']
druid = ['pydruid>=0.4.1']
elasticsearch = [
    'elasticsearch>=5.0.0,<6.0.0',
    'elasticsearch-dsl>=5.0.0,<6.0.0'
]
emr = ['boto3>=1.0.0, <1.8.0']
gcp_api = [
    'httplib2>=0.9.2',
    'google-api-python-client>=1.6.0, <2.0.0dev',
    'google-auth>=1.0.0, <2.0.0dev',
    'google-auth-httplib2>=0.0.1',
    'google-cloud-container>=0.1.1',
    'PyOpenSSL',
    'pandas-gbq'
]
github_enterprise = ['Flask-OAuthlib>=0.9.1']
hdfs = ['snakebite>=2.7.8']
hive = [
    'hmsclient>=0.1.0',
    'pyhive>=0.6.0',
]
jdbc = ['jaydebeapi>=1.1.1']
jenkins = ['python-jenkins>=0.4.15']
jira = ['JIRA>1.0.7']
kerberos = ['pykerberos>=1.1.13',
            'requests_kerberos>=0.10.0',
            'thrift_sasl>=0.2.0',
            'snakebite[kerberos]>=2.7.8']
kubernetes = ['kubernetes>=3.0.0',
              'cryptography>=2.0.0']
ldap = ['ldap3>=0.9.9.1']
mssql = ['pymssql>=2.1.1']
mysql = ['mysqlclient>=1.3.6']
oracle = ['cx_Oracle>=5.1.2']
password = [
    'bcrypt>=2.0.0',
    'flask-bcrypt>=0.7.1',
]
pinot = ['pinotdb>=0.1.1']
postgres = ['psycopg2-binary>=2.7.4']
qds = ['qds-sdk>=1.9.6']
rabbitmq = ['librabbitmq>=1.6.1']
redis = ['redis>=2.10.5']
s3 = ['boto3>=1.7.0, <1.8.0']
salesforce = ['simple-salesforce>=0.72']
samba = ['pysmbclient>=0.1.3']
segment = ['analytics-python>=1.2.9']
sendgrid = ['sendgrid>=5.2.0']
slack = ['slackclient>=1.0.0']
mongo = ['pymongo>=3.6.0']
snowflake = ['snowflake-connector-python>=1.5.2',
             'snowflake-sqlalchemy>=1.1.0']
ssh = ['paramiko>=2.1.1', 'pysftp>=0.2.9', 'sshtunnel>=0.1.4,<0.2']
statsd = ['statsd>=3.0.1, <4.0']
vertica = ['vertica-python>=0.5.1']
webhdfs = ['hdfs[dataframe,avro,kerberos]>=2.0.4']
winrm = ['pywinrm==0.2.2']
zendesk = ['zdesk']

all_dbs = postgres + mysql + hive + mssql + hdfs + vertica + cloudant + druid + athena + pinot \
    + cassandra + mongo

devel = [
    'click',
    'freezegun',
    'jira',
    'lxml>=4.0.0',
    'mock',
    'mongomock',
    'moto==1.1.19',
    'nose',
    'nose-ignore-docstring==0.2',
    'nose-timer',
    'parameterized',
    'paramiko',
    'pysftp',
    'pywinrm',
    'qds-sdk>=1.9.6',
    'rednose',
    'requests_mock',
    'flake8'
]

if not PY3:
    devel += ['unittest2']

devel_minreq = devel + kubernetes + mysql + doc + password + s3 + cgroups
devel_hadoop = devel_minreq + hive + hdfs + webhdfs + kerberos
devel_all = (sendgrid + devel + all_dbs + doc + samba + s3 + slack + crypto + oracle +
             docker + ssh + kubernetes + celery + azure_blob_storage + redis + gcp_api +
             datadog + zendesk + jdbc + ldap + kerberos + password + webhdfs + jenkins +
             druid + pinot + segment + snowflake + elasticsearch + azure_data_lake +
             atlas)

# Snakebite & Google Cloud Dataflow are not Python 3 compatible :'(
if PY3:
    devel_ci = [package for package in devel_all if package not in
                ['snakebite>=2.7.8', 'snakebite[kerberos]>=2.7.8']]
else:
    devel_ci = devel_all


def do_setup():
    verify_gpl_dependency()
    write_version()
    setup(
        name='apache-airflow',
        description='Programmatically author, schedule and monitor data pipelines',
        license='Apache License 2.0',
        version=version,
        packages=find_packages(exclude=['tests*']),
        package_data={'': ['airflow/alembic.ini', "airflow/git_version"]},
        include_package_data=True,
        zip_safe=False,
        scripts=['airflow/bin/airflow'],
        install_requires=[
            'alembic>=0.8.3, <0.9',
            'bleach~=2.1.3',
            'configparser>=3.5.0, <3.6.0',
            'croniter>=0.3.17, <0.4',
            'dill>=0.2.2, <0.3',
            'flask>=0.12.4, <0.13',
            'flask-appbuilder>=1.11.1, <2.0.0',
            'flask-admin==1.4.1',
            'flask-caching>=1.3.3, <1.4.0',
            'flask-login==0.2.11',
            'flask-swagger==0.2.13',
            'flask-wtf>=0.14.2, <0.15',
            'funcsigs==1.0.0',
            'future>=0.16.0, <0.17',
            'gitpython>=2.0.2',
            'gunicorn>=19.4.0, <20.0',
            'iso8601>=0.1.12',
            'jinja2>=2.7.3, <2.9.0',
            'lxml>=4.0.0',
            'markdown>=2.5.2, <3.0',
            'pandas>=0.17.1, <1.0.0',
            'pendulum==1.4.4',
            'psutil>=4.2.0, <6.0.0',
            'pygments>=2.0.1, <3.0',
            'python-daemon>=2.1.1, <2.2',
            'python-dateutil>=2.3, <3',
            'python-nvd3==0.15.0',
            'requests>=2.5.1, <3',
            'setproctitle>=1.1.8, <2',
            'sqlalchemy>=1.1.15, <1.2.0',
            'tabulate>=0.7.5, <=0.8.2',
            'tenacity==4.8.0',
            'thrift>=0.9.2',
            'tzlocal>=1.4',
            'unicodecsv>=0.14.1',
            'werkzeug>=0.14.1, <0.15.0',
            'zope.deprecation>=4.0, <5.0',
        ],
        setup_requires=[
            'docutils>=0.14, <1.0',
        ],
        extras_require={
            'all': devel_all,
            'devel_ci': devel_ci,
            'all_dbs': all_dbs,
            'atlas': atlas,
<<<<<<< HEAD
            'async': async,
            'athena': athena,
=======
            'async': async_packages,
>>>>>>> dc59d7e2
            'azure_blob_storage': azure_blob_storage,
            'azure_data_lake': azure_data_lake,
            'cassandra': cassandra,
            'celery': celery,
            'cgroups': cgroups,
            'cloudant': cloudant,
            'crypto': crypto,
            'dask': dask,
            'databricks': databricks,
            'datadog': datadog,
            'devel': devel_minreq,
            'devel_hadoop': devel_hadoop,
            'doc': doc,
            'docker': docker,
            'druid': druid,
            'elasticsearch': elasticsearch,
            'emr': emr,
            'gcp_api': gcp_api,
            'github_enterprise': github_enterprise,
            'hdfs': hdfs,
            'hive': hive,
            'jdbc': jdbc,
            'jira': jira,
            'kerberos': kerberos,
            'kubernetes': kubernetes,
            'ldap': ldap,
            'mongo': mongo,
            'mssql': mssql,
            'mysql': mysql,
            'oracle': oracle,
            'password': password,
            'pinot': pinot,
            'postgres': postgres,
            'qds': qds,
            'rabbitmq': rabbitmq,
            'redis': redis,
            's3': s3,
            'salesforce': salesforce,
            'samba': samba,
            'sendgrid': sendgrid,
            'segment': segment,
            'slack': slack,
            'snowflake': snowflake,
            'ssh': ssh,
            'statsd': statsd,
            'vertica': vertica,
            'webhdfs': webhdfs,
            'winrm': winrm
        },
        classifiers=[
            'Development Status :: 5 - Production/Stable',
            'Environment :: Console',
            'Environment :: Web Environment',
            'Intended Audience :: Developers',
            'Intended Audience :: System Administrators',
            'License :: OSI Approved :: Apache Software License',
            'Programming Language :: Python :: 2.7',
            'Programming Language :: Python :: 3.4',
            'Programming Language :: Python :: 3.5',
            'Topic :: System :: Monitoring',
        ],
        author='Apache Software Foundation',
        author_email='dev@airflow.incubator.apache.org',
        url='http://airflow.incubator.apache.org/',
        download_url=(
            'https://dist.apache.org/repos/dist/release/incubator/airflow/' + version),
        cmdclass={
            'test': Tox,
            'extra_clean': CleanCommand,
            'compile_assets': CompileAssets
        },
        python_requires='>=2.7,!=3.0.*,!=3.1.*,!=3.2.*,!=3.3.*',
    )


if __name__ == "__main__":
    do_setup()<|MERGE_RESOLUTION|>--- conflicted
+++ resolved
@@ -339,12 +339,8 @@
             'devel_ci': devel_ci,
             'all_dbs': all_dbs,
             'atlas': atlas,
-<<<<<<< HEAD
-            'async': async,
+            'async': async_packages,
             'athena': athena,
-=======
-            'async': async_packages,
->>>>>>> dc59d7e2
             'azure_blob_storage': azure_blob_storage,
             'azure_data_lake': azure_data_lake,
             'cassandra': cassandra,
