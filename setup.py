# -*- coding: utf-8 -*-
#
# Licensed to the Apache Software Foundation (ASF) under one
# or more contributor license agreements.  See the NOTICE file
# distributed with this work for additional information
# regarding copyright ownership.  The ASF licenses this file
# to you under the Apache License, Version 2.0 (the
# "License"); you may not use this file except in compliance
# with the License.  You may obtain a copy of the License at
#
#   http://www.apache.org/licenses/LICENSE-2.0
#
# Unless required by applicable law or agreed to in writing,
# software distributed under the License is distributed on an
# "AS IS" BASIS, WITHOUT WARRANTIES OR CONDITIONS OF ANY
# KIND, either express or implied.  See the License for the
# specific language governing permissions and limitations
# under the License.

from setuptools import setup, find_packages, Command
from setuptools.command.test import test as TestCommand

import imp
import logging
import os
import sys

logger = logging.getLogger(__name__)

# Kept manually in sync with airflow.__version__
version = imp.load_source(
    'airflow.version', os.path.join('airflow', 'version.py')).version

PY3 = sys.version_info[0] == 3


class Tox(TestCommand):
    user_options = [('tox-args=', None, "Arguments to pass to tox")]

    def initialize_options(self):
        TestCommand.initialize_options(self)
        self.tox_args = ''

    def finalize_options(self):
        TestCommand.finalize_options(self)
        self.test_args = []
        self.test_suite = True

    def run_tests(self):
        # import here, cause outside the eggs aren't loaded
        import tox
        errno = tox.cmdline(args=self.tox_args.split())
        sys.exit(errno)


class CleanCommand(Command):
    """Custom clean command to tidy up the project root."""
    user_options = []

    def initialize_options(self):
        pass

    def finalize_options(self):
        pass

    def run(self):
        os.system('rm -vrf ./build ./dist ./*.pyc ./*.tgz ./*.egg-info')


def git_version(version):
    """
    Return a version to identify the state of the underlying git repo. The version will
    indicate whether the head of the current git-backed working directory is tied to a
    release tag or not : it will indicate the former with a 'release:{version}' prefix
    and the latter with a 'dev0' prefix. Following the prefix will be a sha of the current
    branch head. Finally, a "dirty" suffix is appended to indicate that uncommitted
    changes are present.
    """
    repo = None
    try:
        import git
        repo = git.Repo('.git')
    except ImportError:
        logger.warning('gitpython not found: Cannot compute the git version.')
        return ''
    except Exception as e:
        logger.warning('Cannot compute the git version. {}'.format(e))
        return ''
    if repo:
        sha = repo.head.commit.hexsha
        if repo.is_dirty():
            return '.dev0+{sha}.dirty'.format(sha=sha)
        # commit is clean
        return '.release:{version}+{sha}'.format(version=version, sha=sha)
    else:
        return 'no_git_version'


def write_version(filename=os.path.join(*['airflow',
                                          'git_version'])):
    text = "{}".format(git_version(version))
    with open(filename, 'w') as a:
        a.write(text)

async = [
    'greenlet>=0.4.9',
    'eventlet>= 0.9.7',
    'gevent>=0.13'
]
<<<<<<< HEAD
athena = ['PyAthena>=1.1.0']
azure = ['azure-storage>=0.34.0']
sendgrid = ['sendgrid>=5.2.0']
=======
atlas = ['atlasclient>=0.1.2']
azure_blob_storage = ['azure-storage>=0.34.0']
azure_data_lake = [
    'azure-mgmt-resource==1.2.2',
    'azure-mgmt-datalake-store==0.4.0',
    'azure-datalake-store==0.0.19'
]
cassandra = ['cassandra-driver>=3.13.0']
>>>>>>> 105ac150
celery = [
    'celery>=4.1.1, <4.2.0',
    'flower>=0.7.3, <1.0'
]
cgroups = [
    'cgroupspy>=0.1.4',
]
# major update coming soon, clamp to 0.x
cloudant = ['cloudant>=0.5.9,<2.0']
crypto = ['cryptography>=0.9.3']
dask = [
    'distributed>=1.17.1, <2'
]
databricks = ['requests>=2.5.1, <3']
datadog = ['datadog>=0.14.0']
doc = [
    'sphinx>=1.2.3',
    'sphinx-argparse>=0.1.13',
    'sphinx-rtd-theme>=0.1.6',
    'Sphinx-PyPI-upload>=0.2.1'
]
docker = ['docker>=2.0.0']
druid = ['pydruid>=0.4.1']
elasticsearch = [
    'elasticsearch>=5.0.0,<6.0.0',
    'elasticsearch-dsl>=5.0.0,<6.0.0'
]
emr = ['boto3>=1.0.0']
gcp_api = [
    'httplib2>=0.9.2',
    'google-api-python-client>=1.6.0, <2.0.0dev',
    'google-auth>=1.0.0, <2.0.0dev',
    'google-auth-httplib2>=0.0.1',
    'google-cloud-container>=0.1.1',
    'PyOpenSSL',
    'pandas-gbq'
]
github_enterprise = ['Flask-OAuthlib>=0.9.1']
hdfs = ['snakebite>=2.7.8']
hive = [
    'hmsclient>=0.1.0',
    'pyhive>=0.6.0',
]
jdbc = ['jaydebeapi>=1.1.1']
jenkins = ['python-jenkins>=0.4.15']
jira = ['JIRA>1.0.7']
kerberos = ['pykerberos>=1.1.13',
            'requests_kerberos>=0.10.0',
            'thrift_sasl>=0.2.0',
            'snakebite[kerberos]>=2.7.8']
kubernetes = ['kubernetes>=3.0.0',
              'cryptography>=2.0.0']
ldap = ['ldap3>=0.9.9.1']
mssql = ['pymssql>=2.1.1']
mysql = ['mysqlclient>=1.3.6']
oracle = ['cx_Oracle>=5.1.2']
password = [
    'bcrypt>=2.0.0',
    'flask-bcrypt>=0.7.1',
]
pinot = ['pinotdb>=0.1.1']
postgres = ['psycopg2-binary>=2.7.4']
qds = ['qds-sdk>=1.9.6']
rabbitmq = ['librabbitmq>=1.6.1']
redis = ['redis>=2.10.5']
s3 = ['boto3>=1.7.0']
salesforce = ['simple-salesforce>=0.72']
samba = ['pysmbclient>=0.1.3']
segment = ['analytics-python>=1.2.9']
sendgrid = ['sendgrid>=5.2.0']
slack = ['slackclient>=1.0.0']
mongo = ['pymongo>=3.6.0']
snowflake = ['snowflake-connector-python>=1.5.2',
             'snowflake-sqlalchemy>=1.1.0']
ssh = ['paramiko>=2.1.1', 'pysftp>=0.2.9']
statsd = ['statsd>=3.0.1, <4.0']
vertica = ['vertica-python>=0.5.1']
webhdfs = ['hdfs[dataframe,avro,kerberos]>=2.0.4']
winrm = ['pywinrm==0.2.2']
zendesk = ['zdesk']

<<<<<<< HEAD
all_dbs = postgres + mysql + hive + mssql + hdfs + vertica + cloudant + druid + athena
=======
all_dbs = postgres + mysql + hive + mssql + hdfs + vertica + cloudant + druid + pinot \
    + cassandra + mongo

>>>>>>> 105ac150
devel = [
    'click',
    'freezegun',
    'jira',
    'lxml>=3.3.4',
    'mock',
    'mongomock',
    'moto==1.1.19',
    'nose',
    'nose-ignore-docstring==0.2',
    'nose-timer',
    'parameterized',
    'paramiko',
    'pysftp',
    'pywinrm',
    'qds-sdk>=1.9.6',
    'rednose',
    'requests_mock'
]
devel_minreq = devel + kubernetes + mysql + doc + password + s3 + cgroups
devel_hadoop = devel_minreq + hive + hdfs + webhdfs + kerberos
devel_all = (sendgrid + devel + all_dbs + doc + samba + s3 + slack + crypto + oracle +
             docker + ssh + kubernetes + celery + azure_blob_storage + redis + gcp_api +
             datadog + zendesk + jdbc + ldap + kerberos + password + webhdfs + jenkins +
             druid + pinot + segment + snowflake + elasticsearch + azure_data_lake +
             atlas)

# Snakebite & Google Cloud Dataflow are not Python 3 compatible :'(
if PY3:
    devel_ci = [package for package in devel_all if package not in
                ['snakebite>=2.7.8', 'snakebite[kerberos]>=2.7.8']]
else:
    devel_ci = devel_all


def do_setup():
    write_version()
    setup(
        name='apache-airflow',
        description='Programmatically author, schedule and monitor data pipelines',
        license='Apache License 2.0',
        version=version,
        packages=find_packages(exclude=['tests*']),
        package_data={'': ['airflow/alembic.ini', "airflow/git_version"]},
        include_package_data=True,
        zip_safe=False,
        scripts=['airflow/bin/airflow'],
        install_requires=[
            'alembic>=0.8.3, <0.9',
            'bleach==2.1.2',
            'configparser>=3.5.0, <3.6.0',
            'croniter>=0.3.17, <0.4',
            'dill>=0.2.2, <0.3',
            'flask>=0.12.4, <0.13',
            'flask-appbuilder>=1.11.1, <2.0.0',
            'flask-admin==1.4.1',
            'flask-caching>=1.3.3, <1.4.0',
            'flask-login==0.2.11',
            'flask-swagger==0.2.13',
            'flask-wtf>=0.14.2, <0.15',
            'funcsigs==1.0.0',
            'future>=0.16.0, <0.17',
            'gitpython>=2.0.2',
            'gunicorn>=19.4.0, <20.0',
            'iso8601>=0.1.12',
            'jinja2>=2.7.3, <2.9.0',
            'lxml>=3.6.0, <4.0',
            'markdown>=2.5.2, <3.0',
            'pandas>=0.17.1, <1.0.0',
            'pendulum==1.4.4',
            'psutil>=4.2.0, <5.0.0',
            'pygments>=2.0.1, <3.0',
            'python-daemon>=2.1.1, <2.2',
            'python-dateutil>=2.3, <3',
            'python-nvd3==0.15.0',
            'requests>=2.5.1, <3',
            'setproctitle>=1.1.8, <2',
            'sqlalchemy>=1.1.15, <1.2.0',
            'sqlalchemy-utc>=0.9.0',
            'tabulate>=0.7.5, <0.8.0',
            'tenacity==4.8.0',
            'thrift>=0.9.2',
            'tzlocal>=1.4',
            'unicodecsv>=0.14.1',
            'werkzeug>=0.14.1, <0.15.0',
            'zope.deprecation>=4.0, <5.0',
        ],
        setup_requires=[
            'docutils>=0.14, <1.0',
        ],
        extras_require={
            'all': devel_all,
            'devel_ci': devel_ci,
            'all_dbs': all_dbs,
            'atlas': atlas,
            'async': async,
<<<<<<< HEAD
            'athena': athena,
            'azure': azure,
=======
            'azure_blob_storage': azure_blob_storage,
            'azure_data_lake': azure_data_lake,
            'cassandra': cassandra,
>>>>>>> 105ac150
            'celery': celery,
            'cgroups': cgroups,
            'cloudant': cloudant,
            'crypto': crypto,
            'dask': dask,
            'databricks': databricks,
            'datadog': datadog,
            'devel': devel_minreq,
            'devel_hadoop': devel_hadoop,
            'doc': doc,
            'docker': docker,
            'druid': druid,
            'elasticsearch': elasticsearch,
            'emr': emr,
            'gcp_api': gcp_api,
            'github_enterprise': github_enterprise,
            'hdfs': hdfs,
            'hive': hive,
            'jdbc': jdbc,
            'jira': jira,
            'kerberos': kerberos,
            'kubernetes': kubernetes,
            'ldap': ldap,
            'mongo': mongo,
            'mssql': mssql,
            'mysql': mysql,
            'oracle': oracle,
            'password': password,
            'pinot': pinot,
            'postgres': postgres,
            'qds': qds,
            'rabbitmq': rabbitmq,
            'redis': redis,
            's3': s3,
            'salesforce': salesforce,
            'samba': samba,
            'sendgrid': sendgrid,
            'segment': segment,
            'slack': slack,
            'snowflake': snowflake,
            'ssh': ssh,
            'statsd': statsd,
            'vertica': vertica,
            'webhdfs': webhdfs,
            'winrm': winrm
        },
        classifiers=[
            'Development Status :: 5 - Production/Stable',
            'Environment :: Console',
            'Environment :: Web Environment',
            'Intended Audience :: Developers',
            'Intended Audience :: System Administrators',
            'License :: OSI Approved :: Apache Software License',
            'Programming Language :: Python :: 2.7',
            'Programming Language :: Python :: 3.4',
            'Topic :: System :: Monitoring',
        ],
        author='Apache Software Foundation',
        author_email='dev@airflow.incubator.apache.org',
        url='http://airflow.incubator.apache.org/',
        download_url=(
            'https://dist.apache.org/repos/dist/release/incubator/airflow/' + version),
        cmdclass={
            'test': Tox,
            'extra_clean': CleanCommand,
        },
    )


if __name__ == "__main__":
    do_setup()<|MERGE_RESOLUTION|>--- conflicted
+++ resolved
@@ -107,11 +107,7 @@
     'eventlet>= 0.9.7',
     'gevent>=0.13'
 ]
-<<<<<<< HEAD
 athena = ['PyAthena>=1.1.0']
-azure = ['azure-storage>=0.34.0']
-sendgrid = ['sendgrid>=5.2.0']
-=======
 atlas = ['atlasclient>=0.1.2']
 azure_blob_storage = ['azure-storage>=0.34.0']
 azure_data_lake = [
@@ -120,7 +116,6 @@
     'azure-datalake-store==0.0.19'
 ]
 cassandra = ['cassandra-driver>=3.13.0']
->>>>>>> 105ac150
 celery = [
     'celery>=4.1.1, <4.2.0',
     'flower>=0.7.3, <1.0'
@@ -202,13 +197,9 @@
 winrm = ['pywinrm==0.2.2']
 zendesk = ['zdesk']
 
-<<<<<<< HEAD
-all_dbs = postgres + mysql + hive + mssql + hdfs + vertica + cloudant + druid + athena
-=======
-all_dbs = postgres + mysql + hive + mssql + hdfs + vertica + cloudant + druid + pinot \
+all_dbs = postgres + mysql + hive + mssql + hdfs + vertica + cloudant + druid + athena + pinot \
     + cassandra + mongo
 
->>>>>>> 105ac150
 devel = [
     'click',
     'freezegun',
@@ -305,14 +296,10 @@
             'all_dbs': all_dbs,
             'atlas': atlas,
             'async': async,
-<<<<<<< HEAD
             'athena': athena,
-            'azure': azure,
-=======
             'azure_blob_storage': azure_blob_storage,
             'azure_data_lake': azure_data_lake,
             'cassandra': cassandra,
->>>>>>> 105ac150
             'celery': celery,
             'cgroups': cgroups,
             'cloudant': cloudant,
