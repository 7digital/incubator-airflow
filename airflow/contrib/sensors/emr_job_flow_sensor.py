--- conflicted
+++ resolved
@@ -27,12 +27,8 @@
 
     NON_TERMINAL_STATES = ['STARTING', 'BOOTSTRAPPING', 'RUNNING', 'WAITING']
     TERMINATION_STATES = ['TERMINATING', 'TERMINATED']
-<<<<<<< HEAD
-    TERMINAL_MESSAGES = ['Steps completed with errors']
-=======
     log = ['Steps completed with errors', 'All slaves in the job flow were terminated',
            'Master node was terminated due to an increase in the market price']
->>>>>>> f41b7758
     FAILED_STATE = 'TERMINATED_WITH_ERRORS'
     template_fields = ['job_flow_id']
     template_ext = ()
