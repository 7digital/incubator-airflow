# -*- coding: utf-8 -*-
#
# Licensed under the Apache License, Version 2.0 (the "License");
# you may not use this file except in compliance with the License.
# You may obtain a copy of the License at
#
# http://www.apache.org/licenses/LICENSE-2.0
#
# Unless required by applicable law or agreed to in writing, software
# distributed under the License is distributed on an "AS IS" BASIS,
# WITHOUT WARRANTIES OR CONDITIONS OF ANY KIND, either express or implied.
# See the License for the specific language governing permissions and
# limitations under the License.
#

from __future__ import print_function
<<<<<<< HEAD
from builtins import zip
from future.builtins.iterators import zip as izip
=======
from six.moves import zip
>>>>>>> 6372770b
from past.builtins import basestring

import unicodecsv as csv
import itertools
import re
import subprocess
import time
from tempfile import NamedTemporaryFile
import hive_metastore

from airflow.exceptions import AirflowException
from airflow.hooks.base_hook import BaseHook
from airflow.utils.helpers import as_flattened_list
from airflow.utils.file import TemporaryDirectory
from airflow import configuration
import airflow.security.utils as utils

HIVE_QUEUE_PRIORITIES = ['VERY_HIGH', 'HIGH', 'NORMAL', 'LOW', 'VERY_LOW']


class HiveCliHook(BaseHook):
    """Simple wrapper around the hive CLI.

    It also supports the ``beeline``
    a lighter CLI that runs JDBC and is replacing the heavier
    traditional CLI. To enable ``beeline``, set the use_beeline param in the
    extra field of your connection as in ``{ "use_beeline": true }``

    Note that you can also set default hive CLI parameters using the
    ``hive_cli_params`` to be used in your connection as in
    ``{"hive_cli_params": "-hiveconf mapred.job.tracker=some.jobtracker:444"}``
    Parameters passed here can be overridden by run_cli's hive_conf param

    The extra connection parameter ``auth`` gets passed as in the ``jdbc``
    connection string as is.

    :param mapred_queue: queue used by the Hadoop Scheduler (Capacity or Fair)
    :type  mapred_queue: string
    :param mapred_queue_priority: priority within the job queue.
        Possible settings include: VERY_HIGH, HIGH, NORMAL, LOW, VERY_LOW
    :type  mapred_queue_priority: string
    :param mapred_job_name: This name will appear in the jobtracker.
        This can make monitoring easier.
    :type  mapred_job_name: string
    """

    def __init__(
            self,
            hive_cli_conn_id="hive_cli_default",
            run_as=None,
            mapred_queue=None,
            mapred_queue_priority=None,
            mapred_job_name=None):
        conn = self.get_connection(hive_cli_conn_id)
        self.hive_cli_params = conn.extra_dejson.get('hive_cli_params', '')
        self.use_beeline = conn.extra_dejson.get('use_beeline', False)
        self.auth = conn.extra_dejson.get('auth', 'noSasl')
        self.conn = conn
        self.run_as = run_as

        if mapred_queue_priority:
            mapred_queue_priority = mapred_queue_priority.upper()
            if mapred_queue_priority not in HIVE_QUEUE_PRIORITIES:
                raise AirflowException(
                    "Invalid Mapred Queue Priority.  Valid values are: "
                    "{}".format(', '.join(HIVE_QUEUE_PRIORITIES)))

        self.mapred_queue = mapred_queue
        self.mapred_queue_priority = mapred_queue_priority
        self.mapred_job_name = mapred_job_name

    def _prepare_cli_cmd(self):
        """
        This function creates the command list from available information
        """
        conn = self.conn
        hive_bin = 'hive'
        cmd_extra = []

        if self.use_beeline:
            hive_bin = 'beeline'
            jdbc_url = "jdbc:hive2://{conn.host}:{conn.port}/{conn.schema}"
            if configuration.get('core', 'security') == 'kerberos':
                template = conn.extra_dejson.get(
                    'principal', "hive/_HOST@EXAMPLE.COM")
                if "_HOST" in template:
                    template = utils.replace_hostname_pattern(
                        utils.get_components(template))

                proxy_user = ""  # noqa
                if conn.extra_dejson.get('proxy_user') == "login" and conn.login:
                    proxy_user = "hive.server2.proxy.user={0}".format(conn.login)
                elif conn.extra_dejson.get('proxy_user') == "owner" and self.run_as:
                    proxy_user = "hive.server2.proxy.user={0}".format(self.run_as)

                jdbc_url += ";principal={template};{proxy_user}"
            elif self.auth:
                jdbc_url += ";auth=" + self.auth

            jdbc_url = jdbc_url.format(**locals())

            cmd_extra += ['-u', jdbc_url]
            if conn.login:
                cmd_extra += ['-n', conn.login]
            if conn.password:
                cmd_extra += ['-p', conn.password]

        hive_params_list = self.hive_cli_params.split()

        return [hive_bin] + cmd_extra + hive_params_list

    def _prepare_hiveconf(self, d):
        """
        This function prepares a list of hiveconf params
        from a dictionary of key value pairs.

        :param d:
        :type d: dict

        >>> hh = HiveCliHook()
        >>> hive_conf = {"hive.exec.dynamic.partition": "true",
        ... "hive.exec.dynamic.partition.mode": "nonstrict"}
        >>> hh._prepare_hiveconf(hive_conf)
        ["-hiveconf", "hive.exec.dynamic.partition=true",\
 "-hiveconf", "hive.exec.dynamic.partition.mode=nonstrict"]
        """
        if not d:
            return []
        return as_flattened_list(
<<<<<<< HEAD
            izip(
                ["-hiveconf"] * len(d),
                ["{}={}".format(k, v) for k, v in d.items()]
                )
            )
=======
            zip(["-hiveconf"] * len(d),
                ["{}={}".format(k, v) for k, v in d.items()])
        )
>>>>>>> 6372770b

    def run_cli(self, hql, schema=None, verbose=True, hive_conf=None):
        """
        Run an hql statement using the hive cli. If hive_conf is specified
        it should be a dict and the entries will be set as key/value pairs
        in HiveConf


        :param hive_conf: if specified these key value pairs will be passed
            to hive as ``-hiveconf "key"="value"``. Note that they will be
            passed after the ``hive_cli_params`` and thus will override
            whatever values are specified in the database.
        :type hive_conf: dict

        >>> hh = HiveCliHook()
        >>> result = hh.run_cli("USE airflow;")
        >>> ("OK" in result)
        True
        """
        conn = self.conn
        schema = schema or conn.schema
        if schema:
            hql = "USE {schema};\n{hql}".format(**locals())

        with TemporaryDirectory(prefix='airflow_hiveop_') as tmp_dir:
            with NamedTemporaryFile(dir=tmp_dir) as f:
                f.write(hql.encode('UTF-8'))
                f.flush()
                hive_cmd = self._prepare_cli_cmd()
                hive_conf_params = self._prepare_hiveconf(hive_conf)
                if self.mapred_queue:
                    hive_conf_params.extend(
                        ['-hiveconf',
                         'mapreduce.job.queuename={}'
                         .format(self.mapred_queue)])

                if self.mapred_queue_priority:
                    hive_conf_params.extend(
                        ['-hiveconf',
                         'mapreduce.job.priority={}'
                         .format(self.mapred_queue_priority)])

                if self.mapred_job_name:
                    hive_conf_params.extend(
                        ['-hiveconf',
                         'mapred.job.name={}'
                         .format(self.mapred_job_name)])

                hive_cmd.extend(hive_conf_params)
                hive_cmd.extend(['-f', f.name])

                if verbose:
                    self.log.info(" ".join(hive_cmd))
                sp = subprocess.Popen(
                    hive_cmd,
                    stdout=subprocess.PIPE,
                    stderr=subprocess.STDOUT,
                    cwd=tmp_dir)
                self.sp = sp
                stdout = ''
                while True:
                    line = sp.stdout.readline()
                    if not line:
                        break
                    stdout += line.decode('UTF-8')
                    if verbose:
                        self.log.info(line.decode('UTF-8').strip())
                sp.wait()

                if sp.returncode:
                    raise AirflowException(stdout)

                return stdout

    def test_hql(self, hql):
        """
        Test an hql statement using the hive cli and EXPLAIN

        """
        create, insert, other = [], [], []
        for query in hql.split(';'):  # naive
            query_original = query
            query = query.lower().strip()

            if query.startswith('create table'):
                create.append(query_original)
            elif query.startswith(('set ',
                                   'add jar ',
                                   'create temporary function')):
                other.append(query_original)
            elif query.startswith('insert'):
                insert.append(query_original)
        other = ';'.join(other)
        for query_set in [create, insert]:
            for query in query_set:

                query_preview = ' '.join(query.split())[:50]
                self.log.info("Testing HQL [%s (...)]", query_preview)
                if query_set == insert:
                    query = other + '; explain ' + query
                else:
                    query = 'explain ' + query
                try:
                    self.run_cli(query, verbose=False)
                except AirflowException as e:
                    message = e.args[0].split('\n')[-2]
                    self.log.info(message)
                    error_loc = re.search('(\d+):(\d+)', message)
                    if error_loc and error_loc.group(1).isdigit():
                        l = int(error_loc.group(1))
                        begin = max(l-2, 0)
                        end = min(l+3, len(query.split('\n')))
                        context = '\n'.join(query.split('\n')[begin:end])
                        self.log.info("Context :\n %s", context)
                else:
                    self.log.info("SUCCESS")

    def load_df(
            self,
            df,
            table,
            create=True,
            recreate=False,
            field_dict=None,
            delimiter=',',
            encoding='utf8',
            pandas_kwargs=None, **kwargs):
        """
        Loads a pandas DataFrame into hive.

        Hive data types will be inferred if not passed but column names will
        not be sanitized.

        :param table: target Hive table, use dot notation to target a
            specific database
        :type table: str
        :param create: whether to create the table if it doesn't exist
        :type create: bool
        :param recreate: whether to drop and recreate the table at every
            execution
        :type recreate: bool
        :param field_dict: mapping from column name to hive data type
        :type field_dict: dict
        :param encoding: string encoding to use when writing DataFrame to file
        :type encoding: str
        :param pandas_kwargs: passed to DataFrame.to_csv
        :type pandas_kwargs: dict
        :param kwargs: passed to self.load_file
        """

        def _infer_field_types_from_df(df):
            DTYPE_KIND_HIVE_TYPE = {
                'b': 'BOOLEAN',  # boolean
                'i': 'BIGINT',   # signed integer
                'u': 'BIGINT',   # unsigned integer
                'f': 'DOUBLE',   # floating-point
                'c': 'STRING',   # complex floating-point
                'O': 'STRING',   # object
                'S': 'STRING',   # (byte-)string
                'U': 'STRING',   # Unicode
                'V': 'STRING'    # void
            }

            return dict((col, DTYPE_KIND_HIVE_TYPE[dtype.kind]) for col, dtype in df.dtypes.iteritems())

        if pandas_kwargs is None:
            pandas_kwargs = {}

        with TemporaryDirectory(prefix='airflow_hiveop_') as tmp_dir:
            with NamedTemporaryFile(dir=tmp_dir) as f:

                if field_dict is None and (create or recreate):
                    field_dict = _infer_field_types_from_df(df)

                df.to_csv(f, sep=delimiter, **pandas_kwargs)

                return self.load_file(filepath=f.name,
                                      table=table,
                                      delimiter=delimiter,
                                      field_dict=field_dict,
                                      **kwargs)

    def load_file(
            self,
            filepath,
            table,
            delimiter=",",
            field_dict=None,
            create=True,
            overwrite=True,
            partition=None,
            recreate=False,
            tblproperties=None):
        """
        Loads a local file into Hive

        Note that the table generated in Hive uses ``STORED AS textfile``
        which isn't the most efficient serialization format. If a
        large amount of data is loaded and/or if the tables gets
        queried considerably, you may want to use this operator only to
        stage the data into a temporary table before loading it into its
        final destination using a ``HiveOperator``.

        :param filepath: local filepath of the file to load
        :type filepath: str
        :param table: target Hive table, use dot notation to target a
            specific database
        :type table: str
        :param delimiter: field delimiter in the file
        :type delimiter: str
        :param field_dict: A dictionary of the fields name in the file
            as keys and their Hive types as values
        :type field_dict: dict
        :param create: whether to create the table if it doesn't exist
        :type create: bool
        :param overwrite: whether to overwrite the data in table or partition
        :type overwrite: bool
        :param partition: target partition as a dict of partition columns
            and values
        :type partition: dict
        :param recreate: whether to drop and recreate the table at every
            execution
        :type recreate: bool
        :param tblproperties: TBLPROPERTIES of the hive table being created
        :type tblproperties: dict
        """
        hql = ''
        if recreate:
            hql += "DROP TABLE IF EXISTS {table};\n"
        if create or recreate:
            if field_dict is None:
                raise ValueError("Must provide a field dict when creating a table")
            fields = ",\n    ".join(
                [k + ' ' + v for k, v in field_dict.items()])
            hql += "CREATE TABLE IF NOT EXISTS {table} (\n{fields})\n"
            if partition:
                pfields = ",\n    ".join(
                    [p + " STRING" for p in partition])
                hql += "PARTITIONED BY ({pfields})\n"
            hql += "ROW FORMAT DELIMITED\n"
            hql += "FIELDS TERMINATED BY '{delimiter}'\n"
            hql += "STORED AS textfile\n"
            if tblproperties is not None:
                tprops = ", ".join(
                    ["'{0}'='{1}'".format(k, v) for k, v in tblproperties.items()])
                hql += "TBLPROPERTIES({tprops})\n"
        hql += ";"
        hql = hql.format(**locals())
        self.log.info(hql)
        self.run_cli(hql)
        hql = "LOAD DATA LOCAL INPATH '{filepath}' "
        if overwrite:
            hql += "OVERWRITE "
        hql += "INTO TABLE {table} "
        if partition:
            pvals = ", ".join(
                ["{0}='{1}'".format(k, v) for k, v in partition.items()])
            hql += "PARTITION ({pvals});"
        hql = hql.format(**locals())
        self.log.info(hql)
        self.run_cli(hql)

    def kill(self):
        if hasattr(self, 'sp'):
            if self.sp.poll() is None:
                print("Killing the Hive job")
                self.sp.terminate()
                time.sleep(60)
                self.sp.kill()


class HiveMetastoreHook(BaseHook):

    """ Wrapper to interact with the Hive Metastore"""

    def __init__(self, metastore_conn_id='metastore_default'):
        self.metastore_conn = self.get_connection(metastore_conn_id)
        self.metastore = self.get_metastore_client()

    def __getstate__(self):
        # This is for pickling to work despite the thirft hive client not
        # being pickable
        d = dict(self.__dict__)
        del d['metastore']
        return d

    def __setstate__(self, d):
        self.__dict__.update(d)
        self.__dict__['metastore'] = self.get_metastore_client()

    def get_metastore_client(self):
        """
        Returns a Hive thrift client.
        """
        from thrift.transport import TSocket, TTransport
        from thrift.protocol import TBinaryProtocol
        from hive_service import ThriftHive
        ms = self.metastore_conn
        auth_mechanism = ms.extra_dejson.get('authMechanism', 'NOSASL')
        if configuration.get('core', 'security') == 'kerberos':
            auth_mechanism = ms.extra_dejson.get('authMechanism', 'GSSAPI')
            kerberos_service_name = ms.extra_dejson.get('kerberos_service_name', 'hive')

        socket = TSocket.TSocket(ms.host, ms.port)
        if configuration.get('core', 'security') == 'kerberos' and auth_mechanism == 'GSSAPI':
            try:
                import saslwrapper as sasl
            except ImportError:
                import sasl

            def sasl_factory():
                sasl_client = sasl.Client()
                sasl_client.setAttr("host", ms.host)
                sasl_client.setAttr("service", kerberos_service_name)
                sasl_client.init()
                return sasl_client

            from thrift_sasl import TSaslClientTransport
            transport = TSaslClientTransport(sasl_factory, "GSSAPI", socket)
        else:
            transport = TTransport.TBufferedTransport(socket)

        protocol = TBinaryProtocol.TBinaryProtocol(transport)

        return ThriftHive.Client(protocol)

    def get_conn(self):
        return self.metastore

    def check_for_partition(self, schema, table, partition):
        """
        Checks whether a partition exists

        :param schema: Name of hive schema (database) @table belongs to
        :type schema: string
        :param table: Name of hive table @partition belongs to
        :type schema: string
        :partition: Expression that matches the partitions to check for
            (eg `a = 'b' AND c = 'd'`)
        :type schema: string
        :rtype: boolean

        >>> hh = HiveMetastoreHook()
        >>> t = 'static_babynames_partitioned'
        >>> hh.check_for_partition('airflow', t, "ds='2015-01-01'")
        True
        """
        self.metastore._oprot.trans.open()
        partitions = self.metastore.get_partitions_by_filter(
            schema, table, partition, 1)
        self.metastore._oprot.trans.close()
        if partitions:
            return True
        else:
            return False

    def check_for_named_partition(self, schema, table, partition_name):
        """
        Checks whether a partition with a given name exists

        :param schema: Name of hive schema (database) @table belongs to
        :type schema: string
        :param table: Name of hive table @partition belongs to
        :type schema: string
        :partition: Name of the partitions to check for (eg `a=b/c=d`)
        :type schema: string
        :rtype: boolean

        >>> hh = HiveMetastoreHook()
        >>> t = 'static_babynames_partitioned'
        >>> hh.check_for_named_partition('airflow', t, "ds=2015-01-01")
        True
        >>> hh.check_for_named_partition('airflow', t, "ds=xxx")
        False
        """
        self.metastore._oprot.trans.open()
        try:
            self.metastore.get_partition_by_name(
                schema, table, partition_name)
            return True
        except hive_metastore.ttypes.NoSuchObjectException:
            return False
        finally:
            self.metastore._oprot.trans.close()

    def get_table(self, table_name, db='default'):
        """Get a metastore table object

        >>> hh = HiveMetastoreHook()
        >>> t = hh.get_table(db='airflow', table_name='static_babynames')
        >>> t.tableName
        'static_babynames'
        >>> [col.name for col in t.sd.cols]
        ['state', 'year', 'name', 'gender', 'num']
        """
        self.metastore._oprot.trans.open()
        if db == 'default' and '.' in table_name:
            db, table_name = table_name.split('.')[:2]
        table = self.metastore.get_table(dbname=db, tbl_name=table_name)
        self.metastore._oprot.trans.close()
        return table

    def get_tables(self, db, pattern='*'):
        """
        Get a metastore table object
        """
        self.metastore._oprot.trans.open()
        tables = self.metastore.get_tables(db_name=db, pattern=pattern)
        objs = self.metastore.get_table_objects_by_name(db, tables)
        self.metastore._oprot.trans.close()
        return objs

    def get_databases(self, pattern='*'):
        """
        Get a metastore table object
        """
        self.metastore._oprot.trans.open()
        dbs = self.metastore.get_databases(pattern)
        self.metastore._oprot.trans.close()
        return dbs

    def get_partitions(
            self, schema, table_name, filter=None):
        """
        Returns a list of all partitions in a table. Works only
        for tables with less than 32767 (java short max val).
        For subpartitioned table, the number might easily exceed this.

        >>> hh = HiveMetastoreHook()
        >>> t = 'static_babynames_partitioned'
        >>> parts = hh.get_partitions(schema='airflow', table_name=t)
        >>> len(parts)
        1
        >>> parts
        [{'ds': '2015-01-01'}]
        """
        self.metastore._oprot.trans.open()
        table = self.metastore.get_table(dbname=schema, tbl_name=table_name)
        if len(table.partitionKeys) == 0:
            raise AirflowException("The table isn't partitioned")
        else:
            if filter:
                parts = self.metastore.get_partitions_by_filter(
                    db_name=schema, tbl_name=table_name,
                    filter=filter, max_parts=32767)
            else:
                parts = self.metastore.get_partitions(
                    db_name=schema, tbl_name=table_name, max_parts=32767)

            self.metastore._oprot.trans.close()
            pnames = [p.name for p in table.partitionKeys]
            return [dict(zip(pnames, p.values)) for p in parts]

    def max_partition(self, schema, table_name, field=None, filter=None):
        """
        Returns the maximum value for all partitions in a table. Works only
        for tables that have a single partition key. For subpartitioned
        table, we recommend using signal tables.

        >>> hh = HiveMetastoreHook()
        >>> t = 'static_babynames_partitioned'
        >>> hh.max_partition(schema='airflow', table_name=t)
        '2015-01-01'
        """
        parts = self.get_partitions(schema, table_name, filter)
        if not parts:
            return None
        elif len(parts[0]) == 1:
            field = list(parts[0].keys())[0]
        elif not field:
            raise AirflowException(
                "Please specify the field you want the max "
                "value for")

        return max([p[field] for p in parts])

    def table_exists(self, table_name, db='default'):
        """
        Check if table exists

        >>> hh = HiveMetastoreHook()
        >>> hh.table_exists(db='airflow', table_name='static_babynames')
        True
        >>> hh.table_exists(db='airflow', table_name='does_not_exist')
        False
        """
        try:
            t = self.get_table(table_name, db)
            return True
        except Exception as e:
            return False


class HiveServer2Hook(BaseHook):
    """
    Wrapper around the impyla library

    Note that the default authMechanism is PLAIN, to override it you
    can specify it in the ``extra`` of your connection in the UI as in
    """
    def __init__(self, hiveserver2_conn_id='hiveserver2_default'):
        self.hiveserver2_conn_id = hiveserver2_conn_id

    def get_conn(self, schema=None):
        db = self.get_connection(self.hiveserver2_conn_id)
        auth_mechanism = db.extra_dejson.get('authMechanism', 'PLAIN')
        kerberos_service_name = None
        if configuration.get('core', 'security') == 'kerberos':
            auth_mechanism = db.extra_dejson.get('authMechanism', 'GSSAPI')
            kerberos_service_name = db.extra_dejson.get('kerberos_service_name', 'hive')

        # impyla uses GSSAPI instead of KERBEROS as a auth_mechanism identifier
        if auth_mechanism == 'KERBEROS':
            self.log.warning(
                "Detected deprecated 'KERBEROS' for authMechanism for %s. Please use 'GSSAPI' instead",
                self.hiveserver2_conn_id
            )
            auth_mechanism = 'GSSAPI'

        from impala.dbapi import connect
        return connect(
            host=db.host,
            port=db.port,
            auth_mechanism=auth_mechanism,
            kerberos_service_name=kerberos_service_name,
            user=db.login,
            database=schema or db.schema or 'default')

    def get_results(self, hql, schema='default', arraysize=1000):
        from impala.error import ProgrammingError
        with self.get_conn(schema) as conn:
            if isinstance(hql, basestring):
                hql = [hql]
            results = {
                'data': [],
                'header': [],
            }
            cur = conn.cursor()
            for statement in hql:
                cur.execute(statement)
                records = []
                try:
                    # impala Lib raises when no results are returned
                    # we're silencing here as some statements in the list
                    # may be `SET` or DDL
                    records = cur.fetchall()
                except ProgrammingError:
                    self.log.debug("get_results returned no records")
                if records:
                    results = {
                        'data': records,
                        'header': cur.description,
                    }
            return results

    def to_csv(
            self,
            hql,
            csv_filepath,
            schema='default',
            delimiter=',',
            lineterminator='\r\n',
            output_header=True,
            fetch_size=1000):
        schema = schema or 'default'
        with self.get_conn(schema) as conn:
            with conn.cursor() as cur:
                self.log.info("Running query: %s", hql)
                cur.execute(hql)
                schema = cur.description
                with open(csv_filepath, 'wb') as f:
                    writer = csv.writer(f,
                                        delimiter=delimiter,
                                        lineterminator=lineterminator,
                                        encoding='utf-8')
                    if output_header:
                        writer.writerow([c[0] for c in cur.description])
                    i = 0
                    while True:
                        rows = [row for row in cur.fetchmany(fetch_size) if row]
                        if not rows:
                            break

                        writer.writerows(rows)
                        i += len(rows)
                        self.log.info("Written %s rows so far.", i)
                    self.log.info("Done. Loaded a total of %s rows.", i)

    def get_records(self, hql, schema='default'):
        """
        Get a set of records from a Hive query.

        >>> hh = HiveServer2Hook()
        >>> sql = "SELECT * FROM airflow.static_babynames LIMIT 100"
        >>> len(hh.get_records(sql))
        100
        """
        return self.get_results(hql, schema=schema)['data']

    def get_pandas_df(self, hql, schema='default'):
        """
        Get a pandas dataframe from a Hive query

        >>> hh = HiveServer2Hook()
        >>> sql = "SELECT * FROM airflow.static_babynames LIMIT 100"
        >>> df = hh.get_pandas_df(sql)
        >>> len(df.index)
        100
        """
        import pandas as pd
        res = self.get_results(hql, schema=schema)
        df = pd.DataFrame(res['data'])
        df.columns = [c[0] for c in res['header']]
        return df<|MERGE_RESOLUTION|>--- conflicted
+++ resolved
@@ -14,12 +14,7 @@
 #
 
 from __future__ import print_function
-<<<<<<< HEAD
-from builtins import zip
-from future.builtins.iterators import zip as izip
-=======
 from six.moves import zip
->>>>>>> 6372770b
 from past.builtins import basestring
 
 import unicodecsv as csv
@@ -149,17 +144,9 @@
         if not d:
             return []
         return as_flattened_list(
-<<<<<<< HEAD
-            izip(
-                ["-hiveconf"] * len(d),
-                ["{}={}".format(k, v) for k, v in d.items()]
-                )
-            )
-=======
             zip(["-hiveconf"] * len(d),
                 ["{}={}".format(k, v) for k, v in d.items()])
         )
->>>>>>> 6372770b
 
     def run_cli(self, hql, schema=None, verbose=True, hive_conf=None):
         """
